name = "ADRIA"
uuid = "7dc409a7-fbe5-4c9d-b3e2-b0c19a6ba600"
authors = ["ConnectedSystems and contributors"]
version = "0.1.0"

[deps]
BenchmarkTools = "6e4b80f9-dd63-53aa-95a3-0cdb28fa8baf"
BlackBoxOptim = "a134a8b2-14d6-55f6-9291-3336d3ab0209"
CSV = "336ed68f-0bac-5ca0-87d4-7b16caf5d00b"
Compose = "a81c6b42-2e10-5240-aca2-a61377ecd94b"
DataFrames = "a93c6f00-e57d-5684-b7b6-d8193f3e46c0"
DifferentialEquations = "0c46a032-eb83-5123-abaf-570d42b7fbaa"
GeoDataFrames = "62cb38b5-d8d2-4862-a48e-6a340996859f"
GraphPlot = "a2cc645c-3eea-5389-862e-a155d0052231"
Graphs = "86223c79-3864-5bf0-83f7-82e725a168b6"
IJulia = "7073ff75-c697-5162-941a-fcdaad2a7d2a"
LinearAlgebra = "37e2e46d-f89d-539d-b4ee-838fcccc9c8e"
MATLAB = "10e44e05-a98a-55b3-a45b-ba969058deb6"
ModelParameters = "4744a3fa-6c31-4707-899e-a3298e4618ad"
ModelingToolkit = "961ee093-0014-501f-94e3-6117800e7a78"
OrdinaryDiffEq = "1dea7af3-3e70-54e6-95c3-0bf5283fa5ed"
Plots = "91a5bcdd-55d7-5caf-9e0b-520d859cae80"
ProfileView = "c46f51b8-102a-5cf2-8d2c-8597cb0e0da7"
Setfield = "efcf1570-3423-57d1-acb7-fd33fddbac46"
StaticArrays = "90137ffa-7385-5640-81b9-e52037218182"
WinRPM = "c17dfb99-b4f7-5aad-8812-456da1ad7187"

[compat]
<<<<<<< HEAD
OrdinaryDiffEq = "6"
=======
GraphPlot = "0.5"
GeoDataFrames = "0.2"
>>>>>>> b95c9a99
julia = "1"

[extras]
CPUSummary = "2a0fbf3d-bb9c-48f3-b0a9-814d99fd7ab9"
Test = "8dfed614-e22c-5e08-85e1-65c5234f0b40"

[targets]
test = ["Test"]<|MERGE_RESOLUTION|>--- conflicted
+++ resolved
@@ -26,12 +26,9 @@
 WinRPM = "c17dfb99-b4f7-5aad-8812-456da1ad7187"
 
 [compat]
-<<<<<<< HEAD
 OrdinaryDiffEq = "6"
-=======
 GraphPlot = "0.5"
 GeoDataFrames = "0.2"
->>>>>>> b95c9a99
 julia = "1"
 
 [extras]
