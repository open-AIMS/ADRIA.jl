name = "ADRIA"
uuid = "7dc409a7-fbe5-4c9d-b3e2-b0c19a6ba600"
authors = ["ConnectedSystems and contributors"]
version = "0.1.0"

[deps]
BenchmarkTools = "6e4b80f9-dd63-53aa-95a3-0cdb28fa8baf"
BlackBoxOptim = "a134a8b2-14d6-55f6-9291-3336d3ab0209"
CSV = "336ed68f-0bac-5ca0-87d4-7b16caf5d00b"
Compose = "a81c6b42-2e10-5240-aca2-a61377ecd94b"
DataFrames = "a93c6f00-e57d-5684-b7b6-d8193f3e46c0"
DifferentialEquations = "0c46a032-eb83-5123-abaf-570d42b7fbaa"
GeoDataFrames = "62cb38b5-d8d2-4862-a48e-6a340996859f"
GraphPlot = "a2cc645c-3eea-5389-862e-a155d0052231"
Graphs = "86223c79-3864-5bf0-83f7-82e725a168b6"
IJulia = "7073ff75-c697-5162-941a-fcdaad2a7d2a"
LinearAlgebra = "37e2e46d-f89d-539d-b4ee-838fcccc9c8e"
MATLAB = "10e44e05-a98a-55b3-a45b-ba969058deb6"
ModelParameters = "4744a3fa-6c31-4707-899e-a3298e4618ad"
ModelingToolkit = "961ee093-0014-501f-94e3-6117800e7a78"
OrdinaryDiffEq = "1dea7af3-3e70-54e6-95c3-0bf5283fa5ed"
Plots = "91a5bcdd-55d7-5caf-9e0b-520d859cae80"
ProfileView = "c46f51b8-102a-5cf2-8d2c-8597cb0e0da7"
Setfield = "efcf1570-3423-57d1-acb7-fd33fddbac46"
StaticArrays = "90137ffa-7385-5640-81b9-e52037218182"
WinRPM = "c17dfb99-b4f7-5aad-8812-456da1ad7187"

[compat]
<<<<<<< HEAD
Compose = "0.9"
=======
ProfileView = "1"
IJulia = "1"
DataFrames = "1"
ModelingToolkit = "8"
Setfield = "0.8"
DifferentialEquations = "7"
Graphs = "1"
BenchmarkTools = "1"
StaticArrays = "1"
ModelParameters = "0.3"
Plots = "1"
WinRPM = "1"
CSV = "0.10"
OrdinaryDiffEq = "6"
GraphPlot = "0.5"
GeoDataFrames = "0.2"
>>>>>>> 2d138c31
julia = "1"

[extras]
CPUSummary = "2a0fbf3d-bb9c-48f3-b0a9-814d99fd7ab9"
Test = "8dfed614-e22c-5e08-85e1-65c5234f0b40"

[targets]
test = ["Test"]<|MERGE_RESOLUTION|>--- conflicted
+++ resolved
@@ -26,9 +26,7 @@
 WinRPM = "c17dfb99-b4f7-5aad-8812-456da1ad7187"
 
 [compat]
-<<<<<<< HEAD
 Compose = "0.9"
-=======
 ProfileView = "1"
 IJulia = "1"
 DataFrames = "1"
@@ -45,7 +43,6 @@
 OrdinaryDiffEq = "6"
 GraphPlot = "0.5"
 GeoDataFrames = "0.2"
->>>>>>> 2d138c31
 julia = "1"
 
 [extras]
