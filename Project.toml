--- conflicted
+++ resolved
@@ -26,16 +26,13 @@
 WinRPM = "c17dfb99-b4f7-5aad-8812-456da1ad7187"
 
 [compat]
-<<<<<<< HEAD
 ModelParameters = "0.3"
-=======
 Plots = "1"
 WinRPM = "1"
 CSV = "0.10"
 OrdinaryDiffEq = "6"
 GraphPlot = "0.5"
 GeoDataFrames = "0.2"
->>>>>>> af6f5a42
 julia = "1"
 
 [extras]
