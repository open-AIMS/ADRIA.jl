module decision
"""Objects and methods for Dynamic Multi-Criteria Decision Analysis/Making"""

using StatsBase
using Distances, DataFrames
using Combinatorics
using JMcDM
using InteractiveUtils: subtypes
using YAXArrays
<<<<<<< HEAD
using ADRIA: Domain, EcoModel, n_locations, site_area, site_k_area
=======
using ADRIA: DataCube, Domain, EcoModel, n_locations, site_area, site_k_area
>>>>>>> ebd79963

struct DMCDA_vars  # {V, I, F, M} where V <: Vector
    site_ids  # ::V
    n_site_int  # ::I
    priority_sites  # ::V
    priority_zones # ::V
    zones # ::V
    strong_pred  # ::V
    conn
    dam_prob  # ::A
    heat_stress_prob  # ::A
    site_depth #::V
    leftover_space  # ::F
    k_area  # ::V
    risk_tol  # ::F
    max_members # ::F
    spatial_groups #::V
    area_to_seed #::V
    wt_in_conn_seed  # ::F
    wt_out_conn_seed  # ::F
    wt_conn_fog  # ::F
    wt_waves_seed # ::F
    wt_waves_fog # ::F
    wt_heat_seed  # ::F
    wt_heat_fog  # ::F
    wt_depth_seed # ::F
    wt_hi_cover  # ::F
    wt_lo_cover  # ::F
    wt_predec_seed  # ::F
    wt_predec_fog  # ::F
    wt_zones_seed # ::F
    wt_zones_fog # ::F
end

include("mcda_methods.jl")
include("location_selection.jl")

function supported_jmcdm_methods()
    return [
        JMcDM.ARAS.ArasMethod,
        JMcDM.COCOSO.CocosoMethod,
        JMcDM.CODAS.CodasMethod,
        JMcDM.EDAS.EdasMethod,
        JMcDM.GREY.GreyMethod,
        JMcDM.MABAC.MabacMethod,
        JMcDM.MAIRCA.MaircaMethod,
        JMcDM.MARCOS.MarcosMethod,
        JMcDM.MOORA.MooraMethod,
        JMcDM.PIV.PIVMethod,
        JMcDM.PSI.PSIMethod,
        JMcDM.SAW.SawMethod,
        JMcDM.WASPAS.WaspasMethod,
        JMcDM.WPM.WPMMethod,
    ]
end

function mcda_methods()
    return [
        order_ranking,
        adria_vikor,
        adria_topsis,
        supported_jmcdm_methods()...,
    ]
end

"""
    DMCDA_vars(domain::Domain, criteria::NamedDimsArray,
               site_ids::AbstractArray, leftover_space::AbstractArray, area_to_seed::Float64,
               waves::AbstractArray, dhws::AbstractArray)::DMCDA_vars
    DMCDA_vars(domain::Domain, criteria::NamedDimsArray, site_ids::AbstractArray,
                leftover_space::AbstractArray, area_to_seed::Float64)::DMCDA_vars
    DMCDA_vars(domain::Domain, criteria::DataFrameRow, site_ids::AbstractArray,
                leftover_space::AbstractArray, area_to_seed::Float64)::DMCDA_vars
    DMCDA_vars(domain::Domain, criteria::DataFrameRow, site_ids::AbstractArray,
                leftover_space::AbstractArray, area_to_seed::Float64,
               waves::AbstractArray, dhw::AbstractArray)::DMCDA_vars

Constuctors for DMCDA variables.
"""
function DMCDA_vars(
    domain::Domain,
    criteria::YAXArray,
    site_ids::AbstractArray,
    leftover_space::AbstractArray,
    area_to_seed::Float64,
    waves::AbstractArray,
    dhws::AbstractArray,
)::DMCDA_vars

    # Site Data
    site_d = domain.site_data

    mcda_vars = DMCDA_vars(
        site_ids,
        domain.sim_constants.n_site_int,
        domain.sim_constants.priority_sites,
        domain.sim_constants.priority_zones,
        site_d.ZONE_TYPE,
        domain.strong_pred,
        domain.conn .* site_k_area(domain),
        waves,
        dhws,
        site_d.depth_med,
        leftover_space,
        site_k_area(domain),
        criteria[At("deployed_coral_risk_tol")],
        domain.sim_constants.max_members,
        domain.site_data.UNIQUE_ID,
        area_to_seed,
        criteria[At("seed_in_connectivity")],
        criteria[At("seed_out_connectivity")],
        criteria[At("fog_connectivity")],
        criteria[At("seed_wave_stress")],
        criteria[At("fog_wave_stress")],
        criteria[At("seed_heat_stress")],
        criteria[At("fog_heat_stress")],
        criteria[At("seed_depth")],
        criteria[At("coral_cover_high")],
        criteria[At("coral_cover_low")],
        criteria[At("seed_priority")],
        criteria[At("fog_priority")],
        criteria[At("seed_zone")],
        criteria[At("fog_zone")],
    )

    return mcda_vars
end
function DMCDA_vars(
    domain::Domain,
    criteria::YAXArray,
    site_ids::AbstractArray,
    leftover_space::AbstractArray,
    area_to_seed::Float64,
)::DMCDA_vars
    num_sites = n_locations(domain)
    return DMCDA_vars(
        domain,
        criteria,
        site_ids,
        leftover_space,
        area_to_seed,
        zeros(num_sites, 1),
        zeros(num_sites, 1),
    )
end
function DMCDA_vars(
    domain::Domain,
    criteria::DataFrameRow,
    site_ids::AbstractArray,
    leftover_space::AbstractArray,
    area_to_seed::Float64,
    waves::AbstractArray,
    dhw::AbstractArray,
)::DMCDA_vars
    criteria_vec::YAXArray = DataCube(collect(criteria); rows=names(criteria))
    return DMCDA_vars(
        domain, criteria_vec, site_ids, leftover_space, area_to_seed, waves, dhw
    )
end
function DMCDA_vars(
    domain::Domain,
    criteria::DataFrameRow,
    site_ids::AbstractArray,
    leftover_space::AbstractArray,
    area_to_seed::Float64,
)::DMCDA_vars
    criteria_vec::YAXArray = DataCube(collect(criteria); rows=names(criteria))
    return DMCDA_vars(domain, criteria_vec, site_ids, leftover_space, area_to_seed)
end

"""
    mcda_normalize(x::Vector)::Vector

Normalize a Vector (wse/wsh) for MCDA.
"""
function mcda_normalize(x::Vector)::Vector
    return x ./ sum(x)
end

"""
    mcda_normalize(x::Matrix)::Matrix

Normalize a Matrix (SE/SH) for MCDA.
"""
function mcda_normalize(x::Matrix)::Matrix
    return x ./ sqrt.(sum(x .^ 2; dims=1))
end

"""
    mcda_normalize(x::DataFrame)::DataFrame

Normalize weights for a set of scenarios (wse/wsh) for MCDA.
"""
function mcda_normalize(x::DataFrame)::DataFrame
    return x ./ sum(Matrix(x); dims=2)
end

"""
    align_rankings!(rankings::Array, s_order::Matrix, col::Int64)::Nothing

Align a vector of site rankings to match the indicated order in `s_order`.
"""
function align_rankings!(rankings::Array, s_order::Matrix, col::Int64)::Nothing
    # Fill target ranking column
    for (i, site_id) in enumerate(s_order[:, 1])
        rankings[rankings[:, 1].==site_id, col] .= i
    end

    return nothing
end

"""
    rank_sites!(S, weights, rankings, n_site_int, mcda_func, rank_col)

# Arguments
- `S` : Matrix, Site preference values
- `weights` : weights to apply
- `rankings` : vector of site ranks to update
- `n_site_int` : number of sites to select for interventions
- `mcda_func` : function or JMcDM DataType, designates mcda method to use
- `rank_col` : column to fill with rankings (2 for seed, 3 for fog)

# Returns
Sites in order of their rankings
"""
function rank_sites!(
    S::Matrix{Float64},
    weights::Vector{Float64},
    rankings::Matrix{Int64},
    n_site_int::Int64,
    mcda_func::Union{Function,Type{<:MCDMMethod}},
    rank_col)::Tuple{Vector{Int64},Matrix{Union{Float64,Int64}}}
    # Filter out all non-preferred sites
    selector = vec(.!all(S[:, 2:end] .== 0; dims=1))

    # weights in order of: in_conn, out_conn, wave, heat, predecessors, low cover
    weights = weights[selector]
    S = S[:, Bool[1, selector...]]

    s_order = retrieve_ranks(S[:, 2:end], S[:, 1], weights, mcda_func)

    last_idx = min(n_site_int, size(s_order, 1))
    prefsites = Int64.(s_order[1:last_idx, 1])

    # Match by site_id and assign rankings to log
    align_rankings!(rankings, s_order, rank_col)

    return prefsites, s_order
end

"""
    retrieve_ranks(S::Matrix, site_ids::Vector, weights::Vector{Float64}, mcda_func::Function)::Matrix{Union{Float64,Int64}}
    retrieve_ranks(S::Matrix, site_ids::Vector, weights::Vector{Float64}, mcda_func::Type{<:MCDMMethod})::Matrix{Union{Float64,Int64}}
    retrieve_ranks(site_ids::Vector, scores::Vector, maximize::Bool)::Matrix{Union{Float64,Int64}}

Get location ranks using mcda technique specified in mcda_func, weights and a decision matrix S.

# Arguments
- `S` : decision matrix containing criteria values for each location (n locations)*(m criteria)
- `site_ids` : array of site ids still remaining after filtering.
- `weights` : importance weights for each criteria.
- `mcda_func` : function/JMcDM DataType to use for mcda, specified as an element from methods_mcda.
- `scores` : set of scores derived from applying an mcda ranking method.
- `maximize` : Boolean indicating whether a mcda method is maximizing score (true), or minimizing (false).

# Returns
Matrix, containing site_ids, criteria values, ranks
"""
function retrieve_ranks(
    S::Matrix{Float64},
    site_ids::Vector{Float64},
    weights::Vector{Float64},
    mcda_func::Function)::Matrix{Union{Float64,Int64}}
    S = mcda_normalize(S) .* weights'
    scores = mcda_func(S)

    return retrieve_ranks(site_ids, vec(scores), true)
end
function retrieve_ranks(
    S::Matrix{Float64},
    site_ids::Vector{Float64},
    weights::Vector{Float64},
    mcda_func::Type{<:MCDMMethod},
)::Matrix{Union{Float64,Int64}}
    fns = fill(maximum, length(weights))
    results = mcdm(MCDMSetting(S, weights, fns), mcda_func())
    maximize = results.bestIndex == argmax(results.scores)

    return retrieve_ranks(site_ids, results.scores, maximize)
end
function retrieve_ranks(
    site_ids::Vector{Float64},
    scores::Vector,
    maximize::Bool,
)::Matrix{Union{Float64,Int64}}
    s_order::Vector{Int64} = sortperm(scores; rev=maximize)
    return Union{Float64,Int64}[Int64.(site_ids[s_order]) scores[s_order]]
end

"""
    create_decision_matrix(site_ids, in_conn, out_conn, leftover_space, wave_stress, heat_stress, predec, risk_tol)

Creates criteria matrix `A`, where each column is a selection criterium and each row is a site.
Sites are then filtered based on heat and wave stress risk.

Where no sites are filtered, size of ``A := n_sites × 9 criteria``.

Columns indicate:
1. Site ID
2. Incoming node connectivity centrality
3. Outgoing node connectivity centrality
4. Wave stress
5. Heat stress
6. Priority predecessors
7. GBRMPA zoning criteria
8. Available area (relative to max cover)
9. Location depth

# Arguments
- `site_ids` : Unique site ids.
- `in_conn` : Site incoming centrality (relative strength of connectivity) (0 <= c <= 1.0).
- `out_conn` : Site outgoing centrality (relative strength of connectivity) (0 <= c <= 1.0).
- `leftover_space` : Available space for coral to grow (m²).
- `wave_stress` : Probability of wave damage.
- `heat_stress` : Probability of site being affected by heat stress
- `predec` : List of priority predecessors (sites strongly connected to priority sites).
- `risk_tol` : Tolerance for wave and heat risk (∈ [0,1]). Sites with heat or wave risk> risk_tol are filtered out.
"""
function create_decision_matrix(
    site_ids::Vector{Int64},
    in_conn::T,
    out_conn::T,
    leftover_space::Union{NamedDimsArray,T},
    wave_stress::T,
    heat_stress::T,
    site_depth::T,
    predec::Matrix{Float64},
    zones_criteria::T,
    risk_tol::Float64
)::Tuple{Matrix{Float64},BitVector} where {T<:Vector{Float64}}
    A = zeros(length(site_ids), 9)
    A[:, 1] .= site_ids  # Column of site ids

    # node connectivity centrality, need to instead work out strongest predecessors to priority sites
    A[:, 2] .= maximum(in_conn) != 0.0 ? in_conn / maximum(in_conn) : 0.0
    A[:, 3] .= maximum(out_conn) != 0.0 ? out_conn / maximum(out_conn) : 0.0

    # Wave damage, account for cases where no chance of damage or heat stress
    # if max > 0 then use damage probability from wave exposure
    max_ws = maximum(wave_stress)
    min_ws = minimum(wave_stress)
    A[:, 4] .= max_ws == 0.0 ? 0.0 : (wave_stress .- min_ws) ./ (max_ws - min_ws)

    # risk from heat exposure
    max_hs = maximum(heat_stress)
    min_hs = minimum(heat_stress)
    A[:, 5] .= max_hs == 0.0 ? 0.0 : (heat_stress .- min_hs) ./ (max_hs - min_hs)

    # priority predecessors
    A[:, 6] .= predec[:, 3]

    # priority zone predecessors and sites
    A[:, 7] .= zones_criteria

    # Area of space for coral cover in m²
    A[:, 8] = leftover_space

    A[:, 9] = site_depth

    # Filter out sites that have high risk of wave damage, specifically
    # exceeding the risk tolerance
    A[A[:, 4].>risk_tol, 4] .= NaN
    rule = (A[:, 4] .<= risk_tol) .& (A[:, 5] .> risk_tol)
    A[rule, 5] .= NaN

    filtered = vec(.!any(isnan.(A); dims=2))

    # Remove rows with NaNs
    A = A[filtered, :]

    return A, filtered
end

"""
    create_seed_matrix(A, in_conn_seed, out_conn_seed, waves, heat, predec, low_cover)

Create seeding specific decision matrix from criteria matrix. The weight criteria and filter.

# Arguments
- `A` : Criteria matrix
- `wt_in_conn_seed` : Seed connectivity weight for seeding
- `wt_out_conn_seed` : Seed connectivity weight for seeding
- `wt_waves` : Wave stress weight
- `wt_heat` : Heat stress weight
- `wt_depth_seed` : Median depth weight
- `wt_predec_seed` : Priority predecessor weight
- `wt_predec_zones_seed` : Priority zones weight for seeding
- `wt_low_cover` : Weighting for low coral cover (coral real estate), when seeding

# Returns
Tuple (SE, wse)
- `SE` : Matrix of shape [n sites considered, 7]
    1. Site index ID
    2. Incoming centrality
    3. Outgoing centrality
    4. Wave risk (higher values = less risk)
    5. Damage risk (higher values = less risk)
    6. Priority predecessors
    7. GBRMPA zoning criteria
    8. Available space
    9. Location depth

- `wse` : 8-element vector of criteria weights
    1. incoming connectivity
    2. outgoing connectivity
    3. wave
    4. heat
    5. seed predecessors (weights importance of sites highly connected to priority sites for seeding)
    6. seed zones (weights importance of sites highly connected to or within priority zones for seeding)
    7. low cover (weights importance of sites with low cover/high available real estate to plant corals)
    8. depth
"""
function create_seed_matrix(
    A::Matrix{Float64},
    wt_in_conn_seed::T,
    wt_out_conn_seed::T,
    wt_waves_seed::T,
    wt_heat_seed::T,
    wt_predec_seed::T,
    wt_predec_zones_seed::T,
    wt_low_cover::T,
    wt_depth_seed::T
)::Tuple{Matrix{Float64},Vector{Float64}} where {T<:Float64}
    # Define seeding decision matrix, based on copy of A
    SE = copy(A)

    wse = [
        wt_in_conn_seed,
        wt_out_conn_seed,
        wt_waves_seed,
        wt_heat_seed,
        wt_predec_seed,
        wt_predec_zones_seed,
        wt_low_cover,
        wt_depth_seed,
    ]

    SE[:, 4] = (1 .- SE[:, 4])  # compliment of wave risk
    SE[:, 5] = (1 .- SE[:, 5])  # compliment of heat risk

    SE[SE[:, 8].<=0.0, 8] .= NaN # Filter out sites with no space

    # Filter out identified locations
    SE = SE[vec(.!any(isnan.(SE); dims=2)), :]

    return SE, wse
end

"""
    create_fog_matrix(A, wt_conn_fog , wt_waves_fog, wt_heat_fog, wt_predec_fog, wt_hi_cover)

Create shading specific decision matrix and apply weightings.

# Arguments
- `A` : Criteria  matrix
- `k_area`: Carrying capacity (m²) for coral.
- `wt_conn_fog` : Shading connectivity weight
- `wt_waves_fog` : Wave stress weight
- `wt_heat_fog` : Heat stress weight
- `wt_predec_zones_fog` : Priority zones weight for fogging
- `wt_predec_fog` : Priority predecessor weight for fogging
- `wt_hi_cover` : Weighting for high coral cover when fogging

# Returns
Tuple (SH, wsh)
- `SH` : Matrix of shape [n sites considered, 7]
    1. Site index ID
    2. Incoming Centrality
    3. Outgoing Centrality
    4. Wave risk (higher values = less risk)
    5. Damage risk (higher values = less risk)
    6. Priority predecessors relating to coral real estate relative to max capacity
    7. Available space
- `wsh` : 5-element vector of criteria weights
    1. fog connectivity
    2. wave
    3. heat
    4. fog predecessors (weights importance of sites highly connected to priority sites for fogging)
    4. fog zones (weights importance of sites highly connected to or within priority zones)
    5. high cover (weights importance of sites with high cover of coral to fog)
"""
function create_fog_matrix(
    A::Matrix{Float64},
    k_area::Vector{T},
    wt_conn_fog::T,
    wt_waves_fog::T,
    wt_heat_fog::T,
    wt_predec_fog::T,
    wt_predec_zones_fog::T,
    wt_hi_cover,
)::Tuple{Matrix{Float64},Vector{Float64}} where {T<:Float64}

    # Define weights vector
    wsh = [
        wt_conn_fog,
        wt_conn_fog,
        wt_waves_fog,
        wt_heat_fog,
        wt_predec_fog,
        wt_predec_zones_fog,
        wt_hi_cover,
    ]

    # Set up decision matrix to be same size as A
    SH = copy(A)

    # Remove consideration of site depth as shading not accounted for in bleaching model yet
    SH = SH[:, 1:(end-1)]

    # Get area of coral cover (m²) by subtracting leftover space from total area for coral.
    SH[:, 8] = k_area .- SH[:, 8]

    SH[:, 4] = (1.0 .- SH[:, 4])  # complimentary of wave damage risk

    SH[SH[:, 8].<0, 8] .= 0  # if any negative, scale back to zero
    return SH, wsh
end

"""
    guided_site_selection(d_vars::DMCDA_vars, alg_ind::Int64, log_seed::Bool, log_fog::Bool, pref_seed_locs::AbstractArray{Int64}, pref_fog_locs::AbstractArray{Int64}, rankings_in::Matrix{Int64})

# Arguments
- `d_vars` : DMCDA_vars type struct containing weightings and criteria values for site selection.
- `alg_ind` : integer indicating MCDA aggregation method to use (0: none, 1: order ranking, 2:topsis, 3: vikor)
- `log_seed` : boolean indicating whether seeding sites are being re-assesed at current time
- `log_fog` : boolean indicating whether shading/fogging sites are being re-assesed at current time
- `pref_fog_locs` : previous time step's selection of sites for shading
- `pref_seed_locs` : previous time step's selection of sites for seeding
- `rankings_in` : pre-allocated store for site rankings
- `in_conn` : in-degree centrality
- `out_conn` : out-degree centrality
- `strong_pred` : strongest predecessors

# Returns
Tuple :
    - `pref_seed_locs` : Vector, Indices of preferred seeding locations
    - `pref_fog_locs` : Vector, Indices of preferred shading locations
    - `rankings` : Matrix[n_sites ⋅ 3] where columns are site_id, seeding_rank, shading_rank
        Values of 0 indicate sites that were not considered
"""
function guided_site_selection(
    d_vars::DMCDA_vars,
    alg_ind::T,
    log_seed::B,
    log_fog::B,
    pref_seed_locs::IA,
    pref_fog_locs::IB,
    rankings_in::Matrix{T},
    in_conn::Vector{Float64},
    out_conn::Vector{Float64},
    strong_pred::Vector{Int64};
    methods_mcda=mcda_methods()
)::Tuple{Vector{T},Vector{T},Matrix{T}} where {
    T<:Int64,IA<:AbstractArray{<:Int64},IB<:AbstractArray{<:Int64},B<:Bool
}
    site_ids = copy(d_vars.site_ids)
    n_sites::Int64 = length(site_ids)

    # if no sites are available, abort
    if n_sites == 0
        return (
            zeros(Int64, length(pref_seed_sites)),
            zeros(Int64, length(pref_fog_sites)),
            rankings_in,
        )
    end

    n_iv_locs::Int64 = d_vars.n_site_int
    priority_sites::Array{Int64} = d_vars.priority_sites[in.(d_vars.priority_sites, [site_ids])]
    priority_zones::Array{String} = d_vars.priority_zones

    zones = d_vars.zones[site_ids]

    # site_id, seeding rank, shading rank
    rankings = Int64[site_ids zeros(Int64, n_sites) zeros(Int64, n_sites)]

    # work out which priority predecessors are connected to priority sites
    predec::Matrix{Float64} = zeros(n_sites, 3)
    predec[:, 1:2] .= strong_pred
    predprior = predec[in.(predec[:, 1], [priority_sites']), 2]
    predprior = Int64[x for x in predprior if !isnan(x)]

    predec[predprior, 3] .= 1.0

    # for zones, find sites which are zones and strongest predecessors of sites in zones
    zone_ids = intersect(priority_zones, unique(zones))
    zone_weights = mcda_normalize(collect(length(zone_ids):-1:1))
    zone_preds = zeros(n_sites)
    zone_sites = zeros(n_sites)

    for (k::Int64, z_name::String) in enumerate(zone_ids)
        # find sites which are strongest predecessors of sites in the zone
        zone_preds_temp::Vector{Int64} = strong_pred[zones.==z_name]
        for s::Int64 in unique(zone_preds_temp)
            # for each predecessor site, add zone_weights * (no. of zone sites the site is a strongest predecessor for)
            zone_preds[site_ids.==s] .= zone_preds[site_ids.==s] .+ (zone_weights[k] .* sum(zone_preds_temp .== s))
        end
        # add zone_weights for sites in the zone (whether a strongest predecessor of a zone or not)
        zone_sites[zones.==z_name] .= zone_weights[k]
    end

    # add weights for strongest predecessors and zones to get zone criteria
    zones_criteria = zone_preds .+ zone_sites

    mcda_func = methods_mcda[alg_ind]
    leftover_space = vec(d_vars.leftover_space)

    A, filtered_sites = create_decision_matrix(
        site_ids,
        in_conn,
        out_conn,
        leftover_space[site_ids],
        d_vars.dam_prob[site_ids],
        d_vars.heat_stress_prob[site_ids],
        d_vars.site_depth[site_ids],
        predec,
        zones_criteria,
        d_vars.risk_tol,
    )
    if isempty(A)
        # if all rows have nans and A is empty, abort mission
        return (
            zeros(Int64, length(pref_seed_locs)),
            zeros(Int64, length(pref_fog_locs)),
            rankings_in,
        )
    end

    # cap to number of sites left after risk filtration
    n_iv_locs = min(n_iv_locs, length(A[:, 1]))

    # if seeding, create seeding specific decision matrix
    if log_seed
        SE, wse = create_seed_matrix(
            A,
            d_vars.wt_in_conn_seed,
            d_vars.wt_out_conn_seed,
            d_vars.wt_waves_seed,
            d_vars.wt_heat_seed,
            d_vars.wt_predec_seed,
            d_vars.wt_zones_seed,
            d_vars.wt_lo_cover,
            d_vars.wt_depth_seed,
        )
    end

    # if shading, create fogging specific decision matrix
    if log_fog
        SH, wsh = create_fog_matrix(
            A,
            d_vars.k_area[site_ids][filtered_sites],
            d_vars.wt_conn_fog,
            d_vars.wt_waves_fog,
            d_vars.wt_heat_fog,
            d_vars.wt_predec_fog,
            d_vars.wt_zones_fog,
            d_vars.wt_hi_cover,
        )
    end

    if log_seed && isempty(SE)
        pref_seed_locs = zeros(Int64, n_iv_locs)
    elseif log_seed
        pref_seed_locs, s_order_seed = rank_sites!(
            SE, wse, rankings, size(SE, 1), mcda_func, 2
        )

        pref_seed_locs, rankings = constrain_reef_cluster(
            d_vars.spatial_groups,
            s_order_seed,
            rankings,
            d_vars.area_to_seed,
            leftover_space,
            n_iv_locs,
            d_vars.max_members,
        )
    end

    if log_fog && isempty(SH)
        pref_fog_locs = zeros(Int64, n_iv_locs)
    elseif log_fog
        pref_fog_locs, s_order_fog = rank_sites!(SH, wsh, rankings, n_iv_locs, mcda_func, 3)
    end

    # Replace with input rankings if seeding or shading rankings have not been filled
    if sum(pref_seed_locs) == 0
        rankings[:, 2] .= rankings_in[:, 2]
    end

    if sum(pref_fog_locs) == 0
        rankings[:, 3] .= rankings_in[:, 3]
    end

    return pref_seed_locs, pref_fog_locs, rankings
end

"""
    constrain_reef_cluster(reefs::Union{Vector{String}, Vector{Float64}},
        s_order::Matrix{Union{Float64, Int64}}, rankings::Matrix{Int64},
        area_to_seed::Float64, available_space::Vector{Float64}, n_iv_locs::Int64,
        max_members::Int64)::Tuple{Vector{Int64}, Matrix{Int64}}

# Arguments
- `reefs` : List of the the reefs each location sits within
- `s_order` : Ordered set of locations and their aggregate criteria score
- `rankings` : Current ranks of the set of locations
- `area_to_seed` : absolute area to be seeded (m²)
- `available_space` : absolute area available at each location (m²)
- `n_iv_locs` : Minimum number of sites to intervene at
- `max_members` : Number of selected locations to allow in the same reef.

# Returns
Tuple :
- `pref_locs` : Vector, Indices of preferred intervention locations
- `rankings` : Matrix[n_sites ⋅ 3] where columns are site_id, seeding_rank, shading_rank
    Values of 0 indicate sites that were not considered
"""
function constrain_reef_cluster(
    reefs::Union{Vector{String},Vector{Float64}},
    s_order::Matrix{Union{Float64,Int64}},
    rankings::Matrix{Int64},
    area_to_seed::Float64,
    available_space::Vector{Float64},
    n_iv_locs::Int64,
    max_members::Int64
)::Tuple{Vector{Int64},Matrix{Int64}}
    # Get ordering of locations by their preferred ranks
    loc_ordered_ids = s_order[:, 1]

    unique_reefs = reshape(unique(reefs), 1, length(unique(reefs)))
    max_iters = length(loc_ordered_ids)

    local pref_locs::Vector{Int64}
    local num_locs::Int64
    for _ in 1:max_iters
        # If enough space for seeding corals, keep n_site_int, else expand as needed
        num_locs = max(findfirst(>=(area_to_seed), cumsum(available_space[loc_ordered_ids])), n_iv_locs)

        pref_locs = loc_ordered_ids[1:num_locs]

        # If the number of locations to select is larger than the minimum, don't use spatial
        # clusters to constrain the selection
        if num_locs .!= n_iv_locs
            break
        end

        pref_reefs = reefs[pref_locs]  # Reefs that selected locations sit within

        # Number of times a reef appears within each location
        reef_occurances = vec(sum(pref_reefs .== unique_reefs; dims=1))

        # If more than n_reefs locations in a reef, swap out the worst locations
        reefs_swap = unique_reefs[(reef_occurances.>max_members)]

        if isempty(reefs_swap)
            break
        end

        replace_start = (max_members + 1)  # starting id for locations to replace

        # Find locations in reefs which need replacement, and find the ids of lowest
        # ranked locations in this set
        locs_to_replace = vcat([
            pref_locs[pref_reefs.==reef][replace_start:end] for reef in reefs_swap
        ]...)

        # Acceptable reefs to switch out for
        reef_switch_ids = unique_reefs[(reef_occurances.+1).<=max_members]

        # Remove locations to be replaced from preferred locations
        pref_locs = setdiff(pref_locs, locs_to_replace)

        # Remove locations to be replaced from location order
        loc_ordered_ids = setdiff(loc_ordered_ids, locs_to_replace)

        # Locations which can be added in place
        alternate_loc_ids = setdiff(loc_ordered_ids, pref_locs)

        # Indices of the subset of locations which can be added which also sit within an
        # allowed reef
        add_locs_ind = findall(dropdims(any(
                reshape(reefs[alternate_loc_ids], 1, length(reefs[alternate_loc_ids]))
                .==
                reef_switch_ids; dims=1); dims=1))

        # New preferred location set
        locs_to_add_inds = add_locs_ind[1:length(locs_to_replace)]
        pref_locs = [pref_locs...; alternate_loc_ids[locs_to_add_inds]...]

        # Rearrange ranked location list into new preferred order
        loc_ordered_ids = setdiff(loc_ordered_ids, pref_locs)
        loc_ordered_ids = [pref_locs...; loc_ordered_ids...]
    end

    # Reorder locations, placing any that were swapped out towards the bottom of the list.
    removed_sites = setdiff(s_order[:, 1], loc_ordered_ids)
    s_order[:, 1] .= [
        loc_ordered_ids[1:num_locs]...,
        removed_sites...,
        loc_ordered_ids[(num_locs+1):end]...,
    ]

    # Match by site_id and assign rankings to log
    align_rankings!(rankings, s_order, 2)
    return pref_locs, rankings
end

"""
    unguided_site_selection(pref_seed_locs::T, pref_fog_locs::T, seed_years::Bool,
        fog_years::Bool, n_site_int::Int64, available_space::Vector{Float64}, depth::T)
        ::Tuple{Vector,Vector} where {T<:Vector{Int64}}

Randomly select seed/fog site locations for the given year, constraining to sites with max.
carrying capacity > 0.

# Arguments
- `pref_seed_locs` : Previously selected seeding locations
- `pref_fog_locs` : Previously selected fogging locations
- `seed_years` : bool, indicating whether to seed this year or not
- `fog_years` : bool, indicating whether to fog this year or not
- `n_site_int` : int, number of sites to intervene on
- `available_space` : vector/matrix : space available at each site (`k` value)
- `depth` : vector of site ids found to be within desired depth range

# Returns
Tuple, of vectors indicating preferred seeding and shading locations by location index
"""
function unguided_site_selection(
    pref_seed_locs::T,
    pref_fog_locs::T,
    seed_years::Bool,
    fog_years::Bool,
    n_site_int::Int64,
    available_space::Vector{Float64},
    depth::T,
)::Tuple{Vector,Vector} where {T<:Vector{Int64}}
    # Unguided deployment, seed/fog corals anywhere so long as available_space > 0.0
    # Only sites that have available space are considered, otherwise a zero-division error
    # may occur later on.

    # Select sites (without replacement to avoid duplicate sites)
    candidate_sites = depth[(available_space.>0.0)[depth]]  # Filter down to site ids to be considered
    num_sites = length(candidate_sites)
    s_n_site_int = num_sites < n_site_int ? num_sites : n_site_int

    if seed_years
        pref_seed_locs = zeros(Int64, n_site_int)
        pref_seed_locs[1:s_n_site_int] .= StatsBase.sample(candidate_sites, s_n_site_int; replace=false)
    end

    if fog_years
        pref_fog_locs = zeros(Int64, n_site_int)
        pref_fog_locs[1:s_n_site_int] .= StatsBase.sample(
            candidate_sites, s_n_site_int; replace=false
        )
    end

    return pref_seed_locs[pref_seed_locs.>0], pref_fog_locs[pref_fog_locs.>0]
end

"""
    summary_stat_env(env_layer::NamedDimsArray dims::Union{Symbol,Tuple{Symbol,Symbol}}; w=0.5)::Vector{Float64}

Calculates mean over specified dimensions plus half the standard deviation.

# Arguments
- `env_layer` : Environmental data layer to calculate the mean of.
- `dims` : Dimensions to aggregate over.
- `w` : Weighting for std offset to mean.

# Returns
Weighted combination of mean and standard deviation of the projected environmental
conditions (e.g., DHWs, wave stress, etc):
    (μ * w) + (σ * (1 - w))
"""
function summary_stat_env(
    env_layer::AbstractArray,
    dims::Union{Int64,Symbol,Tuple{Symbol,Symbol}};
    w=0.5,
)::Vector{Float64}
    return vec((mean(env_layer; dims=dims) .* w) .+ (std(env_layer; dims=dims) .* (1.0 - w)))
end

"""
    within_depth_bounds(loc_depth::Vector{T}, depth_max::T, depth_min::T)::BitVector{T} where {T<:Float64}

Determines whether a location is within the min/max depth bounds.
Used to filter locations based on their depth for location selection.

# Arguments
- `loc_depth` : Depths of considered locations (typically the median depth)
- `depth_max` : Maximum depth for each considered location
- `depth_min` : Minimum depth for each considered location

# Returns
BitVector, of logical indices indicating locations which satisfy the depth criteria.
"""
function within_depth_bounds(
    loc_depth::Vector{T}, depth_max::T, depth_min::T
)::BitVector where {T<:Float64}
    return (loc_depth .<= depth_max) .& (loc_depth .>= depth_min)
end

end<|MERGE_RESOLUTION|>--- conflicted
+++ resolved
@@ -7,11 +7,7 @@
 using JMcDM
 using InteractiveUtils: subtypes
 using YAXArrays
-<<<<<<< HEAD
-using ADRIA: Domain, EcoModel, n_locations, site_area, site_k_area
-=======
 using ADRIA: DataCube, Domain, EcoModel, n_locations, site_area, site_k_area
->>>>>>> ebd79963
 
 struct DMCDA_vars  # {V, I, F, M} where V <: Vector
     site_ids  # ::V
