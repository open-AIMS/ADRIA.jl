--- conflicted
+++ resolved
@@ -880,17 +880,13 @@
         # Update record
         C_cover[tstep, :, :] .= C_t
         cover_copy[cover_copy .== 0] .= 1.0
-<<<<<<< HEAD
-        temp_change = 
-            _group_cover_locs(domain.coral_growth, C_cover[tstep, :, :]) ./ cover_copy
-        # The smallest size class is reconstructed everytimestep from the cover
-        temp_change[:, 1, :] .= 1.0
-=======
         temp_change = _group_cover_locs(
             domain.coral_growth, 
             C_cover[tstep, :, :]
         ) ./ cover_copy
->>>>>>> 03efafe2
+
+        # The smallest size class is reconstructed everytimestep from the cover
+        temp_change[:, 1, :] .= 1.0
     end
 
     # Could collate critical DHW threshold log for corals to reduce disk space...
