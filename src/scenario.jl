"""Scenario running functions"""

using ADRIA.metrics:
    relative_cover,
    relative_loc_taxa_cover,
    total_absolute_cover,
    absolute_shelter_volume,
    relative_shelter_volume
using ADRIA.metrics: relative_juveniles, relative_taxa_cover, juvenile_indicator
using ADRIA.metrics: coral_evenness
using ADRIA.decision:
    within_depth_bounds,
    summary_stat_env,
    DMCDA_vars,
    guided_site_selection,
    unguided_site_selection

"""
    setup_cache(domain::Domain)::NamedTuple

Establish tuple of matrices/vectors for use as reusable data stores to avoid repeated memory allocations.
"""
function setup_cache(domain::Domain)::NamedTuple

    # Simulation constants
    n_sites::Int64 = domain.coral_growth.n_sites
    n_species::Int64 = domain.coral_growth.n_species
    n_groups::Int64 = domain.coral_growth.n_groups
    tf = length(timesteps(domain))

    cache = (
        # sf=zeros(n_groups, n_sites),  # stressed fecundity, commented out as it is disabled
        fec_all=zeros(n_species, n_sites),  # all fecundity
        fec_scope=zeros(n_groups, n_sites),  # fecundity scope
        recruitment=zeros(n_groups, n_sites),  # coral recruitment
        dhw_step=zeros(n_sites),  # DHW for each time step
        cov_tmp=zeros(n_species, n_sites),  # Cover for previous timestep
        depth_coeff=zeros(n_sites),  # store for depth coefficient
        site_area=Matrix{Float64}(site_area(domain)'),  # area of locations
        site_k_area=Matrix{Float64}(site_k_area(domain)'),  # location carrying capacity
        wave_damage=zeros(tf, n_species, n_sites),  # damage coefficient for each size class
        dhw_tol_mean_log=zeros(tf, n_species, n_sites),  # tmp log for mean dhw tolerances
    )

    return cache
end

"""
    run_scenarios(dom::Domain, scens::DataFrame, RCP::String; show_progress=true, remove_workers=true)
    run_scenarios(dom::Domain, scens::DataFrame, RCP::Vector{String}; show_progress=true, remove_workers=true)

Run scenarios defined by the parameter table storing results to disk.
Scenarios are run in parallel where the number of scenarios > 256 for base Domain data
packages and > 4 for GBR-scale datasets.

# Notes
- Returned `Domain` holds scenario invoke time used as unique result set identifier.

# Examples
```julia-repl
...
julia> rs_45 = ADRIA.run_scenarios(dom, scens, "45")
julia> rs_45_60 = ADRIA.run_scenarios(dom, scens, ["45", "60"])
```

# Arguments
- `dom` : Domain, to run scenarios with
- `scens` : DataFrame of scenarios to run
- `RCP` : ID or list of RCP(s) to run scenarios under.
- `show_progress` : Display progress
- `remove_workers` : If running in parallel, removes workers after completion

# Returns
ResultSet
"""
function run_scenarios(
    dom::Domain, scens::DataFrame, RCP::String; show_progress=true, remove_workers=true
)::ResultSet
    return run_scenarios(dom, scens, [RCP]; show_progress, remove_workers)
end
function run_scenarios(
    dom::Domain,
    scens::DataFrame,
    RCP::Vector{String};
    show_progress=true,
    remove_workers=true,
)::ResultSet
    # Initialize ADRIA configuration options
    setup()

    # Sort RCPs so the dataframe order match the output filepath
    RCP = sort(RCP)

    @info "Running $(nrow(scens)) scenarios over $(length(RCP)) RCPs: $RCP"

    # Cross product between rcps and param_df to have every row of param_df for each rcp
    rcps_df = DataFrame(; RCP=parse.(Int64, RCP))
    scenarios_df = crossjoin(scens, rcps_df)
    sort!(scenarios_df, :RCP)

    @info "Setting up Result Set"
    dom, data_store = ADRIA.setup_result_store!(dom, scenarios_df)

    # Convert DataFrame to named matrix for faster iteration
    scenarios_matrix::YAXArray = DataCube(
        Matrix(scenarios_df); scenarios=1:nrow(scenarios_df), factors=names(scenarios_df)
    )

    para_threshold = ((typeof(dom) == RMEDomain) || (typeof(dom) == ReefModDomain)) ? 8 : 256
    parallel = (parse(Bool, ENV["ADRIA_DEBUG"]) == false) && (nrow(scens) >= para_threshold)
    if parallel && nworkers() == 1
        @info "Setting up parallel processing..."
        spinup_time = @elapsed begin
            _setup_workers()

            # Load ADRIA on workers and define helper function
            # Note: Workers do not share the same cache in parallel workloads.
            #       Previously, cache would be reserialized so each worker has access to
            #       a separate cache.
            #       Using CachingPool() resolves the the repeated reserialization but it
            #       seems each worker was then attempting to use the same cache, causing the
            #       Julia kernel to crash in multi-processing contexts.
            #       Getting each worker to create its own cache reduces serialization time
            #       (at the cost of increased run time) but resolves the kernel crash issue.
            @sync @async @everywhere @eval begin
                using ADRIA
                func = (dfx) -> run_scenario(dfx..., data_store)
            end
        end

        @info "Time taken to spin up workers: $(round(spinup_time; digits=2)) seconds"

        # Define local helper
        func = (dfx) -> run_scenario(dfx..., data_store)
    end

    if parallel
        for rcp in RCP
            run_msg = "Running $(nrow(scens)) scenarios for RCP $rcp"

            # Switch RCPs so correct data is loaded
            dom = switch_RCPs!(dom, rcp)
<<<<<<< HEAD
            target_rows = findall(scenarios_matrix("RCP") .== parse(Float64, rcp))
            rep_doms = Iterators.repeated(dom, length(target_rows))
            scenario_args = zip(rep_doms, target_rows, eachrow(scenarios_matrix[target_rows, :]))
=======
            scen_args = _scenario_args(dom, scenarios_matrix, rcp, length(target_rows))

>>>>>>> 36e6de3a
            if show_progress
                @showprogress desc = run_msg dt = 4 pmap(
                    func, CachingPool(workers()), scen_args
                )
            else
                pmap(func, CachingPool(workers()), scen_args)
            end
        end
    else
        # Define local helper
        func = dfx -> run_scenario(dfx..., data_store)

        for rcp in RCP
            run_msg = "Running $(nrow(scens)) scenarios for RCP $rcp"

            # Switch RCPs so correct data is loaded
            dom = switch_RCPs!(dom, rcp)
            scen_args = _scenario_args(dom, scenarios_matrix, rcp, size(scenarios_matrix, 1))

            if show_progress
                @showprogress desc = run_msg dt = 4 map(func, scen_args)
            else
                map(func, scen_args)
            end
        end
    end

    if parallel && remove_workers
        _remove_workers()
    end

    return load_results(_result_location(dom, RCP))
end

function _scenario_args(dom, scenarios_matrix::YAXArray, rcp::String, n::Int)
    target_rows = findall(scenarios_matrix[factors=At("RCP")] .== parse(Float64, rcp))
    rep_doms = Iterators.repeated(dom, n)
    return zip(
        rep_doms, target_rows, eachrow(scenarios_matrix[target_rows, :])
    )
end

"""
    run_scenario(domain::Domain, idx::Int64, scenario::Union{AbstractVector, DataFrameRow}, data_store::NamedTuple)::Nothing
    run_scenario(domain::Domain, idx::Int64, scenario::Union{AbstractVector, DataFrameRow}, domain::Domain, data_store::NamedTuple)::Nothing
    run_scenario(domain::Domain, scenario::Union{AbstractVector, DataFrameRow})::NamedTuple
    run_scenario(domain::Domain, scenario::NamedTuple)::NamedTuple

Run individual scenarios for a given domain, saving results to a Zarr data store.
Results are stored in Zarr format at a pre-configured location.
Sets up a new `cache` if not provided.

# Notes
Logs of site ranks only store the mean site rankings over all environmental scenarios.
This is to reduce the volume of data stored.

# Returns
Nothing
"""
function run_scenario(
    domain::Domain,
    idx::Int64,
    scenario::Union{AbstractVector,DataFrameRow},
    data_store::NamedTuple,
)::Nothing
    if domain.RCP == ""
        local rcp
        try
            rcp = string(Int64(scenario("RCP")))  # Try extracting from NamedDimsArray
        catch err
            if !(err isa MethodError)
                rethrow(err)
            end

            rcp = scenario.RCP  # Extract from dataframe
        end

        domain = switch_RCPs!(domain, rcp)
    end
    if domain.RCP == ""
        domain = switch_RCPs!(domain, rcp)
    end

    result_set = run_model(domain, scenario)

    # Capture results to disk
    # Set values below threshold to 0 to save space
    threshold = parse(Float32, ENV["ADRIA_THRESHOLD"])

    rs_raw = result_set.raw
    vals = relative_cover(rs_raw)
    vals[vals.<threshold] .= 0.0
    data_store.relative_cover[:, :, idx] .= vals

    # This is temporary while we are migrating to YAXArray
    scenario_nda::NamedDimsArray = yaxarray2nameddimsarray(scenario)

    vals .= absolute_shelter_volume(rs_raw, site_k_area(domain), scenario_nda)
    vals[vals.<threshold] .= 0.0
    data_store.absolute_shelter_volume[:, :, idx] .= vals

    vals .= relative_shelter_volume(rs_raw, site_k_area(domain), scenario_nda)
    vals[vals.<threshold] .= 0.0
    data_store.relative_shelter_volume[:, :, idx] .= vals

    coral_spec::DataFrame = to_coral_spec(scenario)
    vals .= relative_juveniles(rs_raw, coral_spec)
    vals[vals.<threshold] .= 0.0
    data_store.relative_juveniles[:, :, idx] .= vals

    vals .= juvenile_indicator(rs_raw, coral_spec, site_k_area(domain))
    vals[vals.<threshold] .= 0.0
    data_store.juvenile_indicator[:, :, idx] .= vals

    vals = relative_taxa_cover(rs_raw, site_k_area(domain))
    vals[vals.<threshold] .= 0.0
    data_store.relative_taxa_cover[:, :, idx] .= vals

    vals = relative_loc_taxa_cover(rs_raw, site_k_area(domain))
    vals = coral_evenness(NamedDims.unname(vals))
    vals[vals.<threshold] .= 0.0
    data_store.coral_evenness[:, :, idx] .= vals

    # Store raw results if no metrics specified
    # if length(metrics) == 0
    #     data_store.raw[:, :, :, idx] .= r.raw
    # end

    # Store logs
    c_dim = Base.ndims(result_set.raw) + 1
    log_stores = (:site_ranks, :seed_log, :fog_log, :shade_log, :coral_dhw_log)
    for k in log_stores
        if k == :seed_log || k == :site_ranks
            concat_dim = c_dim
        else
            concat_dim = c_dim - 1
        end

        vals = getfield(result_set, k)

        try
            vals[vals.<threshold] .= 0.0
        catch err
            err isa MethodError ? nothing : rethrow(err)
        end

        if k == :seed_log
            getfield(data_store, k)[:, :, :, idx] .= vals
        elseif k == :site_ranks
            if !isnothing(data_store.site_ranks)
                # Squash site ranks down to average rankings over environmental repeats
                data_store.site_ranks[:, :, :, idx] .= vals
            end
        elseif k == :coral_dhw_log
            # Only log coral DHW tolerances if in debug mode
            if parse(Bool, ENV["ADRIA_DEBUG"]) == true
                getfield(data_store, k)[:, :, :, idx] .= vals
            end
        else
            getfield(data_store, k)[:, :, idx] .= vals
        end
    end

    if (idx % 256) == 0
        @everywhere GC.gc()
    end

    return nothing
end
function run_scenario(
    domain::Domain, scenario::Union{AbstractVector,DataFrameRow}
)::NamedTuple
    return run_model(domain, scenario)
end
function run_scenario(
    domain::Domain, scenario::Union{AbstractVector,DataFrameRow}, RCP::String
)::NamedTuple
    domain = switch_RCPs!(domain, RCP)
    return run_scenario(domain, scenario)
end

"""
    run_model(domain::Domain, param_set::Union{NamedTuple,DataFrameRow})::NamedTuple

Core scenario running function.

# Notes
Only the mean site rankings are kept

# Returns
NamedTuple of collated results
"""
function run_model(domain::Domain, param_set::DataFrameRow)::NamedTuple
    ps = NamedDimsArray(Vector(param_set); factors=names(param_set))
    return run_model(domain, ps)
end
function run_model(domain::Domain, param_set::YAXArray)::NamedTuple
    p = domain.coral_growth.ode_p
    corals = to_coral_spec(param_set)
    cache = setup_cache(domain)

    # Set random seed using intervention values
    # TODO: More robust way of getting intervention/criteria values
    rnd_seed_val::Int64 = floor(Int64, sum(param_set[Where(x -> x != "RCP")]))  # select everything except RCP
    Random.seed!(rnd_seed_val)

    dhw_idx::Int64 = Int64(param_set[At("dhw_scenario")])
    wave_idx::Int64 = Int64(param_set[At("wave_scenario")])
    cyclone_mortality_idx::Int64 = Int64(param_set[At("cyclone_mortality_scenario")])

    # Extract environmental data
    dhw_scen = @view(domain.dhw_scens[:, :, dhw_idx])

    # TODO: Better conversion of Ub to wave mortality
    #       Currently scaling significant wave height by its max to non-dimensionalize values
    wave_scen = copy_datacube(domain.wave_scens[:, :, wave_idx])
    wave_scen .= wave_scen ./ maximum(wave_scen)
    replace!(wave_scen, Inf => 0.0, NaN => 0.0)

    cyclone_mortality_scen = @view(
        domain.cyclone_mortality_scens[:, :, :, cyclone_mortality_idx]
    )

    tspan::Tuple = (0.0, 1.0)
    solver::Euler = Euler()
    MCDA_approach::Int64 = param_set[At("guided")]

    # Environment variables are stored as strings, so convert to bool for use
    in_debug_mode = parse(Bool, ENV["ADRIA_DEBUG"]) == true

    # Sim constants
    sim_params = domain.sim_constants
    tf::Int64 = size(dhw_scen, 1)
    n_site_int::Int64 = sim_params.n_site_int
    n_locs::Int64 = domain.coral_growth.n_sites
    n_species::Int64 = domain.coral_growth.n_species
    n_groups::Int64 = domain.coral_growth.n_groups

    # Years to start seeding/shading/fogging
    seed_start_year::Int64 = param_set[At("seed_year_start")]
    shade_start_year::Int64 = param_set[At("shade_year_start")]
    fog_start_year::Int64 = param_set[At("fog_year_start")]

    fogging::Real = param_set[At("fogging")]  # proportion of bleaching mortality reduction through fogging
    srm::Real = param_set[At("SRM")]  # DHW equivalents reduced by some shading mechanism
    seed_years::Int64 = param_set[At("seed_years")]  # number of years to seed
    shade_years::Int64 = param_set[At("shade_years")]  # number of years to shade
    fog_years::Int64 = param_set[At("fog_years")]  # number of years to fog

    loc_k_area::Matrix{Float64} = cache.site_k_area
    fec_params_per_m²::Vector{Float64} = corals.fecundity  # number of larvae produced per m²

    # Caches
    conn = domain.conn

    # Determine contribution of each source to a sink location
    # i.e., columns should sum to 1!
    TP_data = conn ./ sum(conn; dims=1)

    # sf = cache.sf  # unused as it is currently deactivated
    fec_all = cache.fec_all
    fec_scope = cache.fec_scope
    recruitment = cache.recruitment
    dhw_t = cache.dhw_step
    C_t = cache.cov_tmp
    depth_coeff = cache.depth_coeff

    site_data = domain.site_data
    depth_coeff .= depth_coefficient.(site_data.depth_med)

    # Coral cover relative to available area (i.e., 1.0 == site is filled to max capacity)
    C_cover::Array{Float64,3} = zeros(tf, n_species, n_locs)
    C_cover[1, :, :] .= domain.init_coral_cover
    cover_tmp = zeros(n_locs)

    # Locations that can support corals
    valid_locs::BitVector = location_k(domain) .> 0.0
    site_ranks = SparseArray(zeros(tf, n_locs, 2))  # log seeding/fogging/shading ranks
    Yshade = SparseArray(spzeros(tf, n_locs))
    Yfog = SparseArray(spzeros(tf, n_locs))
    Yseed = SparseArray(zeros(tf, 3, n_locs))  # 3 = the number of seeded coral types

    # Prep scenario-specific flags/values
    # Intervention strategy: < 0 is no intervention, 0 is random location selection, > 0 is guided
    is_guided = param_set[At("guided")] > 0

    # Decisions should place more weight on environmental conditions
    # closer to the decision point
    α = 0.95
    decay = α .^ (1:(Int64(param_set[At("plan_horizon")])+1))

    # Years at which intervention locations are re-evaluated
    seed_decision_years = fill(false, tf)
    shade_decision_years = fill(false, tf)
    fog_decision_years = fill(false, tf)

    seed_start_year = max(seed_start_year, 2)
    if param_set[At("seed_freq")] > 0
        max_consider = min(seed_start_year + seed_years - 1, tf)
        seed_decision_years[seed_start_year:Int64(param_set[At("seed_freq")]):max_consider] .=
            true
    else
        # Start at year 2 or the given specified seed start year
        seed_decision_years[seed_start_year] = true
    end

    shade_start_year = max(shade_start_year, 2)
    if param_set[At("shade_freq")] > 0
        max_consider = min(shade_start_year + shade_years - 1, tf)
        shade_decision_years[shade_start_year:Int64(param_set[At("shade_freq")]):max_consider] .=
            true
    else
        # Start at year 2 or the given specified shade start year
        shade_decision_years[shade_start_year] = true
    end

    fog_start_year = max(fog_start_year, 2)
    if param_set[At("fog_freq")] > 0
        max_consider = min(fog_start_year + fog_years - 1, tf)
        fog_decision_years[fog_start_year:Int64(param_set[At("fog_freq")]):max_consider] .= true
    else
        # Start at year 2 or the given specified fog start year
        fog_decision_years[fog_start_year] = true
    end

    seed_locs::Vector{Int64} = zeros(Int64, n_site_int)
    fog_locs::Vector{Int64} = zeros(Int64, n_site_int)

    # Define taxa and size class to seed, and identify their factor names
    taxa_to_seed = [2, 3, 5]
    target_class_id::BitArray = corals.class_id .== 2  # seed second smallest size class
    taxa_names::Vector{String} = collect(param_set.factors[occursin.("N_seed_", param_set.factors)])

    # Identify taxa and size class to be seeded
    seed_sc = (corals.taxa_id .∈ [taxa_to_seed]) .& target_class_id

    # Extract colony areas for sites selected in m^2 and add adaptation values
    colony_areas = colony_mean_area(corals.mean_colony_diameter_m)
    seeded_area = colony_areas[seed_sc] .* param_set[At(taxa_names)]

    # Set up assisted adaptation values
    a_adapt = zeros(n_species)
    a_adapt[seed_sc] .= param_set[At("a_adapt")]

    # Flag indicating whether to seed or not to seed
    seed_corals = any(param_set[At(taxa_names)] .> 0.0)
    # Flag indicating whether to fog or not fog
    apply_fogging = fogging > 0.0
    # Flag indicating whether to apply shading
    apply_shading = srm > 0.0

    # Defaults to considering all sites if depth cannot be considered.
    depth_priority = collect(1:n_locs)

    # Calculate total area to seed respecting tolerance for minimum available space to still
    # seed at a site
    area_to_seed = sum(seeded_area)

    # Filter out sites outside of desired depth range
    if .!all(site_data.depth_med .== 0)
        max_depth::Float64 = param_set[At("depth_min")] + param_set[At("depth_offset")]
        depth_criteria::BitArray{1} = within_depth_bounds(
            site_data.depth_med, max_depth, param_set[At("depth_min")]
        )

        if any(depth_criteria .> 0)
            # If sites can be filtered based on depth, do so.
            depth_priority = depth_priority[depth_criteria]
        else
            # Otherwise if no sites can be filtered, remove depth as a criterion.
            @warn "No sites within provided depth range of $(param_set[At("depth_min")]) - $(max_depth) meters. Considering all sites."
        end
    end

    if is_guided
        # Pre-allocate rankings
        rankings = [depth_priority zeros(Int, length(depth_priority)) zeros(
            Int, length(depth_priority)
        )]

        # Prep site selection
        mcda_vars = DMCDA_vars(
            domain, param_set, depth_priority, sum(C_cover[1, :, :]; dims=1), area_to_seed
        )

        # Number of time steps in environmental layers to look ahead when making decisions
        plan_horizon::Int64 = Int64(param_set[At("plan_horizon")])
    end

    # Set up distributions for natural adaptation/heritability
    c_mean_t_1::Matrix{Float64} = repeat(corals.dist_mean, 1, n_locs)

    c_mean_t = copy(c_mean_t_1)

    # Log of distributions
    dhw_tol_mean_log = cache.dhw_tol_mean_log  # tmp log for mean dhw tolerances

    # Cache for proportional mortality and coral population increases
    bleaching_mort = zeros(tf, n_species, n_locs)

    #### End coral constants

    ## Update ecological parameters based on intervention option

    # Treat as enhancement from mean of "natural" DHW tolerance
    a_adapt[a_adapt.>0.0] .+= corals.dist_mean[a_adapt.>0.0]

    # Pre-calculate proportion of survivers from wave stress
    # Sw_t = wave_damage!(cache.wave_damage, wave_scen, corals.wavemort90, n_species)

    p.r .= corals.growth_rate
    p.mb .= corals.mb_rate
    ode_u = zeros(n_species, n_locs)
    growth::ODEProblem = ODEProblem{true}(growthODE, ode_u, tspan, p)
    alg_hint = Symbol[:nonstiff]

    area_weighted_conn = conn .* site_k_area(domain)
    conn_cache = similar(area_weighted_conn)

    # basal_area_per_settler is the area in m^2 of a size class one coral
    basal_area_per_settler = colony_mean_area(
        corals.mean_colony_diameter_m[corals.class_id.==1]
    )

    # Cache matrix to store potential settlers
    potential_settlers = zeros(size(fec_scope)...)
    for tstep::Int64 in 2:tf
        # Copy cover for previous timestep as basis for current timestep
        C_t .= C_cover[tstep-1, :, :]

        # Coral deaths due to selected cyclone scenario
        # Peak cyclone period is January to March
        cyclone_mortality!(@views(C_t), p, cyclone_mortality_scen[tstep, :, :]')

        # Calculates scope for coral fedundity for each size class and at each location
        fecundity_scope!(fec_scope, fec_all, fec_params_per_m², C_t, loc_k_area)

        loc_coral_cover = sum(C_t; dims=1)  # dims: 1 * nsites
        leftover_space_m² = relative_leftover_space(loc_coral_cover) .* loc_k_area

        # Reset potential settlers to zero
        potential_settlers .= 0.0
        recruitment .= 0.0

        # Recruitment represents additional cover, relative to total site area
        # Recruitment/settlement occurs after the full moon in October/November
        recruitment[:, valid_locs] .=
            settler_cover(
                fec_scope,
                conn,
                leftover_space_m²,
                sim_params.max_settler_density,
                sim_params.max_larval_density,
                basal_area_per_settler,
                potential_settlers,
            )[
                :, valid_locs
            ] ./ loc_k_area[:, valid_locs]

        settler_DHW_tolerance!(
            c_mean_t_1,
            c_mean_t,
            site_k_area(domain),
            TP_data,  # ! IMPORTANT: Pass in transition probability matrix, not connectivity!
            recruitment,
            fec_params_per_m²,
            param_set[At("heritability")],
        )

        # Add recruits to current cover
        C_t[p.small, :] .= recruitment

        # Check whether current timestep is in deployment period for each intervention
        in_fog_timeframe = fog_start_year <= tstep <= (fog_start_year + fog_years - 1)
        in_shade_timeframe =
            shade_start_year <= tstep <= (shade_start_year + shade_years - 1)
        in_seed_timeframe = seed_start_year <= tstep <= (seed_start_year + seed_years - 1)

        # Apply regional cooling effect before selecting locations to seed
        dhw_t .= dhw_scen[tstep, :]  # subset of DHW for given timestep
        if apply_shading && in_shade_timeframe
            Yshade[tstep, :] .= srm

            # Apply reduction in DHW due to SRM
            dhw_t .= max.(0.0, dhw_t .- srm)
        end

        # Determine intervention locations whose deployment is assumed to occur
        # between November to February.
        # - SRM is applied first
        # - Fogging is applied next
        # - Bleaching then occurs
        # - Then intervention locations are seeded
        if is_guided && (in_seed_timeframe || in_fog_timeframe)
            # Update dMCDA values

            # Determine subset of data to select data for planning horizon
            horizon::UnitRange{Int64} = tstep:min(tstep + plan_horizon, tf)
            d_s::UnitRange{Int64} = 1:length(horizon)

            # Put more weight on projected conditions closer to the decision point
            @views env_horizon = decay[d_s] .* dhw_scen[horizon, :]
            mcda_vars.heat_stress_prob .= summary_stat_env(env_horizon, :timesteps)

            @views env_horizon = decay[d_s] .* wave_scen[horizon, :]
            mcda_vars.dam_prob .= summary_stat_env(env_horizon, 1)
            mcda_vars.leftover_space .= leftover_space_m²

            # Determine connectivity strength
            # Account for cases where there is no coral cover
            in_conn, out_conn, strong_pred = connectivity_strength(
                area_weighted_conn, vec(loc_coral_cover), conn_cache
            )
            (seed_locs, fog_locs, rankings) = guided_site_selection(
                mcda_vars,
                MCDA_approach,
                seed_decision_years[tstep],
                fog_decision_years[tstep],
                seed_locs,
                fog_locs,
                rankings,
                in_conn[mcda_vars.site_ids],
                out_conn[mcda_vars.site_ids],
                strong_pred[mcda_vars.site_ids],
            )

            # Log site ranks
            # First col only holds site index ids so skip (with 2:end)
            site_ranks[tstep, rankings[:, 1], :] = rankings[:, 2:end]
        elseif (seed_corals && in_seed_timeframe) || (apply_fogging && in_fog_timeframe)
            # Unguided deployment, seed/fog corals anywhere, so long as available space > 0
            seed_locs, fog_locs = unguided_site_selection(
                seed_locs,
                fog_locs,
                seed_decision_years[tstep],
                fog_decision_years[tstep],
                n_site_int,
                vec(leftover_space_m²),
                depth_priority,
            )

            site_ranks[tstep, seed_locs, 1] .= 1.0
            site_ranks[tstep, fog_locs, 2] .= 1.0
        end

        has_fog_locs::Bool = !all(fog_locs .== 0)

        # Check if locations are selected, and selected locations have space,
        # otherwise no valid locations were selected for seeding.
        has_seed_locs::Bool = true
        if !all(seed_locs .== 0)
            has_seed_locs = !all(leftover_space_m²[seed_locs] .== 0.0)
        else
            has_seed_locs = false
        end

        # Fog selected locations
        if apply_fogging && in_fog_timeframe && has_fog_locs
            fog_locations!(@view(Yfog[tstep, :]), fog_locs, dhw_t, fogging)
        end

        # Calculate and apply bleaching mortality
        # Bleaching typically occurs in the warmer months (November - February)
        #    This: `dhw_t .* (1.0 .- wave_scen[tstep, :])`
        #    attempts to account for the cooling effect of storms / high wave activity
        # `wave_scen` is normalized to the maximum value found for the given wave scenario
        # so what causes 100% mortality can differ between runs.
        bleaching_mortality!(
            C_t,
            dhw_t,  # collect(dhw_t .* (1.0 .- @view(wave_scen[tstep, :]))),
            depth_coeff,
            corals.dist_std,
            c_mean_t_1,
            c_mean_t,
            @view(bleaching_mort[(tstep-1):tstep, :, :])
        )

        # Apply seeding
        # Assumes coral seeding occurs in the months after disturbances
        # (such as cyclones/bleaching).
        if seed_corals && in_seed_timeframe && has_seed_locs
            # Seed selected locations
            seed_corals!(
                C_t,
                vec(loc_k_area),
                vec(leftover_space_m²),
                seed_locs,
                seeded_area,
                seed_sc,
                a_adapt,
                @view(Yseed[tstep, :, :]),
                corals.dist_std,
                c_mean_t,
            )
        end

        # Update initial condition
        growth.u0 .= C_t
        sol::ODESolution = solve(
            growth,
            solver;
            save_everystep=false,
            save_start=false,
            alg_hints=alg_hint,
            dt=1.0,
        )

        # Assign results
        # We need to clamp values as the ODE may return negative values.
        C_cover[tstep, :, valid_locs] .= clamp!(sol.u[end][:, valid_locs], 0.0, 1.0)

        # Check if size classes are inappropriately out-growing available space
        proportional_adjustment!(
            @view(C_cover[tstep, :, valid_locs]), cover_tmp[valid_locs]
        )

        if tstep <= tf
            # Natural adaptation
            adjust_DHW_distribution!(
                @view(C_cover[(tstep-1):tstep, :, :]), n_groups, c_mean_t, p.r
            )

            if in_debug_mode
                # Log dhw tolerances if in debug mode
                dhw_tol_mean_log[tstep, :, :] .= mean.(c_mean_t)
            end

            c_mean_t_1 .= c_mean_t
        end
    end

    # Could collate critical DHW threshold log for corals to reduce disk space...
    # dhw_tol_mean = dropdims(mean(dhw_tol_mean_log, dims=3), dims=3)
    # dhw_tol_mean_std = dropdims(mean(dhw_tol_std_log, dims=3), dims=3)
    # collated_dhw_tol_log = NamedDimsArray(cat(dhw_tol_mean, dhw_tol_mean_std, dims=3),
    #     timesteps=1:tf, species=corals.coral_id, stat=[:mean, :stdev])
    if in_debug_mode
        collated_dhw_tol_log = NamedDimsArray(
            dhw_tol_mean_log; timesteps=1:tf, species=corals.coral_id, sites=1:n_locs
        )
    else
        collated_dhw_tol_log = false
    end

    # Set variables to nothing so garbage collector clears them
    # Leads to memory leak issues in multiprocessing contexts without these.
    wave_scen = nothing
    dhw_tol_mean_log = nothing

    # Avoid placing importance on sites that were not considered
    # (lower values are higher importance)
    site_ranks[site_ranks.==0.0] .= n_locs + 1
    return (
        raw=C_cover,
        seed_log=Yseed,
        fog_log=Yfog,
        shade_log=Yshade,
        site_ranks=site_ranks,
        bleaching_mortality=bleaching_mort,
        coral_dhw_log=collated_dhw_tol_log,
    )
end

function cyclone_mortality!(coral_cover, coral_params, cyclone_mortality)::Nothing
    # Small class coral mortality
    coral_deaths_small = coral_cover[coral_params.small, :] .* cyclone_mortality
    coral_cover[coral_params.small, :] -= coral_deaths_small

    # Mid class coral mortality
    coral_mid = hcat(collect(Iterators.partition(coral_params.mid, 4))...)
    for i in size(coral_mid, 1)
        coral_deaths_mid = coral_cover[coral_mid[i, :], :] .* cyclone_mortality
        coral_cover[coral_mid[i, :], :] -= coral_deaths_mid
    end

    # Large class coral mortality
    coral_deaths_large = coral_cover[coral_params.large, :] .* cyclone_mortality
    coral_cover[coral_params.large, :] -= coral_deaths_large

    # Ensure no negative values
    clamp!(coral_cover, 0.0, 1.0)

    return nothing
end<|MERGE_RESOLUTION|>--- conflicted
+++ resolved
@@ -140,14 +140,8 @@
 
             # Switch RCPs so correct data is loaded
             dom = switch_RCPs!(dom, rcp)
-<<<<<<< HEAD
-            target_rows = findall(scenarios_matrix("RCP") .== parse(Float64, rcp))
-            rep_doms = Iterators.repeated(dom, length(target_rows))
-            scenario_args = zip(rep_doms, target_rows, eachrow(scenarios_matrix[target_rows, :]))
-=======
             scen_args = _scenario_args(dom, scenarios_matrix, rcp, length(target_rows))
 
->>>>>>> 36e6de3a
             if show_progress
                 @showprogress desc = run_msg dt = 4 pmap(
                     func, CachingPool(workers()), scen_args
