--- conflicted
+++ resolved
@@ -17,12 +17,8 @@
 function distribute_seeded_corals(
     seed_loc_k_m²::Vector{Float64},
     available_space::Vector{Float64},
-    seeded_area::YAXArray,
-<<<<<<< HEAD
-)::Matrix{Float64}
-=======
+    seeded_area::YAXArray
 )::YAXArray
->>>>>>> ebd79963
 
     # Proportion of available space on each site relative to available space at these
     # locations
@@ -34,13 +30,8 @@
     # Convert to relative cover proportion by dividing by location area
     scaled_seed = ((prop_area_avail .* seeded_area.data') ./ seed_loc_k_m²)'
     #scaled_seed = ((prop_area_avail .* seeded_area') ./ seed_loc_k_m²)'
-<<<<<<< HEAD
-
-    return scaled_seed
-=======
     
     return DataCube(scaled_seed, taxa=caxes(seeded_area)[1].val.data, locations=1:length(available_space))
->>>>>>> ebd79963
 end
 
 """
